--- conflicted
+++ resolved
@@ -162,8 +162,7 @@
           success: function(data) {
             if(data.status != "ok"){
             }else{
-              console.log("foo")
-              document.location = document.location;
+              document.location.reload();
             }
           },
           error: function(data, err) {
@@ -191,30 +190,29 @@
 
     $('.lnkreply').click(function(e) {
       // Explaining what this does because it'll be a pain in the ass to maintain
-
+      console.log(e)
       // We have stored an additional copy of the form, without the MDE initialized.
       // Here we clone it and remove the 'display: none'
       var x = $($(".comment-form.moving")[0]).clone().show();
-<<<<<<< HEAD
-      $(e.target).parent().parent().after().after().append('<span class="close">×</span>', x);
-=======
-      $(x).prepend('<span class="close">×</span>');
       // Here we append it _next_ to the div that is holding the reply button
-      $(e.target).parent().parent().after().append(x);
+      $(e.target).parent().parent().after().after().append(x);
       // Here we hackishly get the textarea and initialize the MDE
->>>>>>> df3dd24d
       var l = new SimpleMDE({element: $(x[0]).children('.CommentContent').children('#comment')[0], autoDownloadFontAwesome: false, spellChecker: false, autosave: {enabled: true, unique_id: "createcomment",}});
+      //$(e.target).parent().next().insertBefore('<span class="close">×</span>');
+
       // Here we hide the reply button...
       $(e.target).parent().hide();
       // Guesswork to get the right elements..
       var parent = $(e.target).data().to;
+      console.log(parent)
       // And here we hackishly set the value of the 'parent' hidden input to the cid
       // of the parent comment.
-      $(e.target).parent().next().children('#parent').prop('value', parent);
+      $(e.target).parent().next().next().children('#parent').prop('value', parent);
       e.preventDefault();
     });
 
     $(document).on('click', '.close', function(e) {
+        $(this).parent().prev().show();
         $(this).parent().remove();
     });
 
